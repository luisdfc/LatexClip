# LaTeX-to-Image Converter

A simple tool to convert LaTeX equations into images that can be easily pasted into applications like Word, OneNote, or PowerPoint. It can also convert the LaTeX into plain text.

![Tool Screenshot](https://i.imgur.com/your_screenshot.png) <!-- Placeholder for a future screenshot -->

## Quick Start (No Programming Knowledge Needed)

Follow these steps to get the tool running on your Windows computer.

### Step 1: Install Python

If you don't have Python, you need to install it first.

1.  Go to the official Python website: [python.org/downloads/windows](https://www.python.org/downloads/windows/)
2.  Download the latest stable version (e.g., Python 3.12).
3.  Run the installer. **Important:** On the first screen of the installer, make sure to check the box that says **"Add Python to PATH"**. This will make the next steps much easier.

![Add Python to PATH](https://i.imgur.com/add_python_to_path.png) <!-- Placeholder -->

### Step 2: Download This Tool

1.  Click the green **"Code"** button at the top of this page.
2.  Select **"Download ZIP"**.
3.  Extract the ZIP file to a folder you can easily find, for example, `C:\Users\YourUser\Documents\LatexTool`.

### Step 3: Install Required Libraries

1.  Open the **Command Prompt**. You can find it by searching for "cmd" in the Start Menu.
2.  Navigate to the folder where you extracted the tool. For example:
    ```cmd
    cd C:\Users\YourUser\Documents\LatexTool
    ```
3.  Install the necessary Python libraries by running this command:
    ```cmd
<<<<<<< HEAD
    pip install pillow matplotlib pywin32 ttkthemes
=======
    pip install pillow matplotlib ttkthemes pywin32
>>>>>>> e9569245
    ```
    *On non-Windows systems the `pywin32` dependency is optional and can be
    omitted.*

### Step 4: Run the Application

Now, you can run the tool. Simply double-click the `latexclip.py` file, or run it from the Command Prompt:

```cmd
python latexclip.py
```

The application window will open, and you can start converting your LaTeX!

---

## Optional Upgrades

### For Full, High-Quality LaTeX Rendering

The default mode uses a built-in renderer that is fast but may not support all complex LaTeX packages. For publication-quality rendering, you can install a full LaTeX distribution.

**1. Install a LaTeX Distribution**

You only need one of the following:

*   **MiKTeX (Recommended for Windows):** It's free and automatically downloads packages as you need them, saving space.
    *   [**Download MiKTeX**](https://miktex.org/download)

*   **TeX Live (Alternative):** A larger, more comprehensive distribution.
    *   [**Download TeX Live**](https://www.tug.org/texlive/acquire-netinstall.html)

**2. Install Ghostscript**

This is a required companion for the LaTeX distribution.

*   [**Download Ghostscript**](https://ghostscript.com/releases/gsdnld.html)
    *   Make sure the installer adds Ghostscript to your system's PATH (it usually does this by default).

Once installed, simply check the **"Use full LaTeX"** box in the app to enable high-quality rendering.

### Create a Standalone `.exe` Application

If you want to run this tool without needing to open Command Prompt, you can bundle it into a single `.exe` file.

**1. Install PyInstaller**

Open Command Prompt and run:

```cmd
pip install pyinstaller
```

**2. Create the Executable**

In the Command Prompt, navigate to the tool's directory and run the following command:

Use the bundled spec file so PyInstaller collects the themed assets and
matplotlib backends automatically:

```cmd
pyinstaller latexclip.spec
```

After a few moments, you will find a `dist` folder. Inside, `latexclip.exe` is your standalone application. You can move this file anywhere on your computer or create a shortcut to it on your desktop.<|MERGE_RESOLUTION|>--- conflicted
+++ resolved
@@ -33,11 +33,7 @@
     ```
 3.  Install the necessary Python libraries by running this command:
     ```cmd
-<<<<<<< HEAD
-    pip install pillow matplotlib pywin32 ttkthemes
-=======
     pip install pillow matplotlib ttkthemes pywin32
->>>>>>> e9569245
     ```
     *On non-Windows systems the `pywin32` dependency is optional and can be
     omitted.*
